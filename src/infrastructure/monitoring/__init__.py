<<<<<<< HEAD
"""Monitoring and observability infrastructure."""

from .telemetry import (
    LLMMetrics,
    add_span_attributes,
    get_tracer,
    record_error,
    set_span_ok,
    setup_telemetry,
    trace_method,
    trace_span,
)

__all__ = [
    "setup_telemetry",
    "get_tracer",
    "trace_span",
    "trace_method",
    "add_span_attributes",
    "record_error",
    "set_span_ok",
    "LLMMetrics",
=======
"""Monitoring and observability infrastructure for AShareInsight."""

from .performance_logger import (
    PerformanceMetrics,
    get_metrics,
    track_async_performance,
    track_cache_hit,
    track_cache_miss,
    track_performance,
    track_query_performance,
    track_rerank_performance,
)

__all__ = [
    "PerformanceMetrics",
    "get_metrics",
    "track_query_performance",
    "track_performance",
    "track_async_performance",
    "track_cache_hit",
    "track_cache_miss",
    "track_rerank_performance",
>>>>>>> 6183472f
]<|MERGE_RESOLUTION|>--- conflicted
+++ resolved
@@ -1,6 +1,15 @@
-<<<<<<< HEAD
-"""Monitoring and observability infrastructure."""
+"""Monitoring and observability infrastructure for AShareInsight."""
 
+from .performance_logger import (
+    PerformanceMetrics,
+    get_metrics,
+    track_async_performance,
+    track_cache_hit,
+    track_cache_miss,
+    track_performance,
+    track_query_performance,
+    track_rerank_performance,
+)
 from .telemetry import (
     LLMMetrics,
     add_span_attributes,
@@ -13,6 +22,7 @@
 )
 
 __all__ = [
+    # Telemetry
     "setup_telemetry",
     "get_tracer",
     "trace_span",
@@ -21,21 +31,7 @@
     "record_error",
     "set_span_ok",
     "LLMMetrics",
-=======
-"""Monitoring and observability infrastructure for AShareInsight."""
-
-from .performance_logger import (
-    PerformanceMetrics,
-    get_metrics,
-    track_async_performance,
-    track_cache_hit,
-    track_cache_miss,
-    track_performance,
-    track_query_performance,
-    track_rerank_performance,
-)
-
-__all__ = [
+    # Performance
     "PerformanceMetrics",
     "get_metrics",
     "track_query_performance",
@@ -44,5 +40,4 @@
     "track_cache_hit",
     "track_cache_miss",
     "track_rerank_performance",
->>>>>>> 6183472f
 ]