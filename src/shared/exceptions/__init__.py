<<<<<<< HEAD
"""Custom exceptions for AShareInsight."""


class AShareInsightError(Exception):
    """Base exception for AShareInsight application."""

    pass


class LLMServiceError(AShareInsightError):
    """Exception raised when LLM service operations fail."""

    pass


class DocumentProcessingError(AShareInsightError):
    """Exception raised when document processing fails."""

    pass


class ValidationError(AShareInsightError):
    """Exception raised when validation fails."""

    pass


class ConfigurationError(AShareInsightError):
    """Exception raised when configuration is invalid."""

    pass
=======
"""
Custom exceptions for AShareInsight application.

This module defines domain-specific exceptions that can be raised
throughout the application and handled consistently at the API layer.
"""

from typing import Any


class AShareInsightException(Exception):
    """Base exception for all AShareInsight custom exceptions."""

    def __init__(
        self,
        message: str,
        error_code: str | None = None,
        details: dict[str, Any] | None = None,
    ) -> None:
        """
        Initialize the exception.

        Args:
            message: User-friendly error message
            error_code: Machine-readable error code
            details: Additional error details
        """
        super().__init__(message)
        self.message = message
        self.error_code = error_code or self.__class__.__name__
        self.details = details or {}


class CompanyNotFoundError(AShareInsightException):
    """Raised when a company identifier cannot be found in the database."""

    def __init__(self, identifier: str) -> None:
        """
        Initialize CompanyNotFoundError.

        Args:
            identifier: The company identifier that was not found
        """
        super().__init__(
            message=f"Company with identifier '{identifier}' not found",
            error_code="COMPANY_NOT_FOUND",
            details={"identifier": identifier},
        )


class InvalidFilterError(AShareInsightException):
    """Raised when invalid filter parameters are provided."""

    def __init__(self, filter_name: str, reason: str) -> None:
        """
        Initialize InvalidFilterError.

        Args:
            filter_name: Name of the invalid filter
            reason: Reason why the filter is invalid
        """
        super().__init__(
            message=f"Invalid filter '{filter_name}': {reason}",
            error_code="INVALID_FILTER",
            details={"filter_name": filter_name, "reason": reason},
        )


class SearchServiceError(AShareInsightException):
    """Raised when the search service encounters an error."""

    def __init__(self, operation: str, reason: str) -> None:
        """
        Initialize SearchServiceError.

        Args:
            operation: The search operation that failed
            reason: Reason for the failure
        """
        super().__init__(
            message=f"Search operation '{operation}' failed: {reason}",
            error_code="SEARCH_SERVICE_ERROR",
            details={"operation": operation, "reason": reason},
        )


class DatabaseConnectionError(AShareInsightException):
    """Raised when database connection fails."""

    def __init__(self, database_name: str, reason: str) -> None:
        """
        Initialize DatabaseConnectionError.

        Args:
            database_name: Name of the database
            reason: Reason for the connection failure
        """
        super().__init__(
            message=f"Failed to connect to database '{database_name}': {reason}",
            error_code="DATABASE_CONNECTION_ERROR",
            details={"database_name": database_name, "reason": reason},
        )


class ModelLoadError(AShareInsightException):
    """Raised when model loading fails."""

    def __init__(self, message: str) -> None:
        """
        Initialize ModelLoadError.

        Args:
            message: Detailed error message
        """
        super().__init__(
            message=message,
            error_code="MODEL_LOAD_ERROR",
        )


class ModelInferenceError(AShareInsightException):
    """Raised when model inference fails."""

    def __init__(self, message: str) -> None:
        """
        Initialize ModelInferenceError.

        Args:
            message: Detailed error message
        """
        super().__init__(
            message=message,
            error_code="MODEL_INFERENCE_ERROR",
        )


__all__ = [
    "AShareInsightException",
    "CompanyNotFoundError",
    "InvalidFilterError",
    "SearchServiceError",
    "DatabaseConnectionError",
    "ModelLoadError",
    "ModelInferenceError",
]
>>>>>>> 6183472f
<|MERGE_RESOLUTION|>--- conflicted
+++ resolved
@@ -1,11 +1,40 @@
-<<<<<<< HEAD
-"""Custom exceptions for AShareInsight."""
+"""
+Custom exceptions for AShareInsight application.
+
+This module defines domain-specific exceptions that can be raised
+throughout the application and handled consistently at the API layer.
+"""
+
+from typing import Any
 
 
 class AShareInsightError(Exception):
     """Base exception for AShareInsight application."""
 
     pass
+
+
+class AShareInsightException(AShareInsightError):
+    """Base exception for all AShareInsight custom exceptions with detailed info."""
+
+    def __init__(
+        self,
+        message: str,
+        error_code: str | None = None,
+        details: dict[str, Any] | None = None,
+    ) -> None:
+        """
+        Initialize the exception.
+
+        Args:
+            message: User-friendly error message
+            error_code: Machine-readable error code
+            details: Additional error details
+        """
+        super().__init__(message)
+        self.message = message
+        self.error_code = error_code or self.__class__.__name__
+        self.details = details or {}
 
 
 class LLMServiceError(AShareInsightError):
@@ -30,38 +59,6 @@
     """Exception raised when configuration is invalid."""
 
     pass
-=======
-"""
-Custom exceptions for AShareInsight application.
-
-This module defines domain-specific exceptions that can be raised
-throughout the application and handled consistently at the API layer.
-"""
-
-from typing import Any
-
-
-class AShareInsightException(Exception):
-    """Base exception for all AShareInsight custom exceptions."""
-
-    def __init__(
-        self,
-        message: str,
-        error_code: str | None = None,
-        details: dict[str, Any] | None = None,
-    ) -> None:
-        """
-        Initialize the exception.
-
-        Args:
-            message: User-friendly error message
-            error_code: Machine-readable error code
-            details: Additional error details
-        """
-        super().__init__(message)
-        self.message = message
-        self.error_code = error_code or self.__class__.__name__
-        self.details = details or {}
 
 
 class CompanyNotFoundError(AShareInsightException):
@@ -168,6 +165,13 @@
 
 
 __all__ = [
+    # Original exceptions
+    "AShareInsightError",
+    "LLMServiceError",
+    "DocumentProcessingError",
+    "ValidationError",
+    "ConfigurationError",
+    # New detailed exceptions
     "AShareInsightException",
     "CompanyNotFoundError",
     "InvalidFilterError",
@@ -175,5 +179,4 @@
     "DatabaseConnectionError",
     "ModelLoadError",
     "ModelInferenceError",
-]
->>>>>>> 6183472f
+]