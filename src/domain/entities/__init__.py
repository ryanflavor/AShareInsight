<<<<<<< HEAD
"""Domain entities package."""

from .company import (
    AnnualReportExtraction,
    BusinessConcept,
    CompanyBasicInfo,
    Metrics,
    Relations,
    Shareholder,
    Timeline,
)
from .extraction import (
    CompanyReport,
    DocumentExtractionResult,
    DocumentType,
    ExtractionMetadata,
    ExtractionResult,
    TokenUsage,
)
from .research_report import (
    BusinessConceptWithBrands,
    ProfitForecast,
    ResearchReportExtraction,
    ValuationItem,
)

__all__ = [
    # Company entities
    "Shareholder",
    "CompanyBasicInfo",
    "Timeline",
    "Metrics",
    "Relations",
    "BusinessConcept",
    "AnnualReportExtraction",
    # Research report entities
    "ProfitForecast",
    "ValuationItem",
    "BusinessConceptWithBrands",
    "ResearchReportExtraction",
    # Extraction entities
    "DocumentType",
    "ExtractionMetadata",
    "ExtractionResult",
    "TokenUsage",
    "CompanyReport",
    "DocumentExtractionResult",
]
=======
"""Domain entities for AShareInsight."""

from .business_concept import BusinessConcept

__all__ = ["BusinessConcept"]
>>>>>>> 6183472f
<|MERGE_RESOLUTION|>--- conflicted
+++ resolved
@@ -1,6 +1,6 @@
-<<<<<<< HEAD
-"""Domain entities package."""
+"""Domain entities for AShareInsight."""
 
+from .business_concept import BusinessConcept as BusinessConceptEntity
 from .company import (
     AnnualReportExtraction,
     BusinessConcept,
@@ -33,6 +33,7 @@
     "Metrics",
     "Relations",
     "BusinessConcept",
+    "BusinessConceptEntity",
     "AnnualReportExtraction",
     # Research report entities
     "ProfitForecast",
@@ -46,11 +47,4 @@
     "TokenUsage",
     "CompanyReport",
     "DocumentExtractionResult",
-]
-=======
-"""Domain entities for AShareInsight."""
-
-from .business_concept import BusinessConcept
-
-__all__ = ["BusinessConcept"]
->>>>>>> 6183472f
+]